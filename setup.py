"""
Minimal setup.py for building ctd processing package.
"""

<<<<<<< HEAD
import glob
import os
=======
>>>>>>> 163a6c7c
import sys

from setuptools import setup

import versioneer

# Check Python version.
<<<<<<< HEAD
if sys.version_info < (3, 5):
    pip_message = (
        "This may be due to an out of date pip. " "Make sure you have pip >= 9.0.1."
    )
=======
if sys.version_info < (3, 7):
    pip_message = ('This may be due to an out of date pip. '
                   'Make sure you have pip >= 9.0.1.')
>>>>>>> 163a6c7c
    try:
        import pip

        pip_version = tuple([int(x) for x in pip.__version__.split(".")[:3]])
        if pip_version < (9, 0, 1):
            pip_message = (
                "Your pip version is out of date, "
                "please install pip >= 9.0.1. "
                "pip {} detected."
            ).format(pip.__version__)
        else:
            # pip is new enough - it must be something else.
            pip_message = ""
    except Exception:
        pass

    error = """
Latest ctd does not support Python < 3.7.
Python {py} detected.
{pip}
""".format(
        py=sys.version_info, pip=pip_message
    )

    print(error, file=sys.stderr)
    sys.exit(1)

<<<<<<< HEAD

rootpath = os.path.abspath(os.path.dirname(__file__))


def read(*parts):
    return open(os.path.join(rootpath, *parts), "r").read()


LICENSE = read("LICENSE")
long_description = read("README.md")


scripts = glob.glob("scripts/*.py") + glob.glob("scripts/institutions/*/*.py")

config = dict(
    name="ctdcal",
    version=versioneer.get_version(),
    cmdclass=versioneer.get_cmdclass(),
    packages=["ctdcal"],
    author=["Joseph Gum", "Andrew Barna"],
    author_email="jgum@ucsd.edu",
    description="CTD and bottle data processing package from UCSD ODF",
    long_description=long_description,
    license=LICENSE,
    url="https://github.com/somts/odf-ctd-proc",
    download_url="https://pypi.python.org/pypi/gsw/",
    classifiers=[
        "Development Status :: 2 - Pre-Alpha",
        "Environment :: Console",
        "Intended Audience :: Science/Research",
        "License :: OSI Approved :: BSD License",
        "Operating System :: OS Independent",
        "Programming Language :: Python",
        "Programming Language :: Python :: 3 :: Only",
        "Programming Language :: Python :: 3.5",
        "Programming Language :: Python :: 3.6",
        "Topic :: Scientific/Engineering",
    ],
    python_requires=">=3.5",
    platforms="any",
    keywords=["oceanography", "seawater", "TEOS-10", "ctd", "calibration"],
    install_requires=[
        "numpy",
        "matplotlib",
        "scipy",
        "pandas",
        "gsw>=3.2",
    ],
=======
scripts = glob.glob('scripts/*.py') + glob.glob('scripts/institutions/*/*.py')

config = dict(
    version=versioneer.get_version(),
    cmdclass=versioneer.get_cmdclass(),
    download_url='https://pypi.python.org/pypi/gsw/',
>>>>>>> 163a6c7c
    scripts=scripts,
)

setup(**config)<|MERGE_RESOLUTION|>--- conflicted
+++ resolved
@@ -2,11 +2,7 @@
 Minimal setup.py for building ctd processing package.
 """
 
-<<<<<<< HEAD
 import glob
-import os
-=======
->>>>>>> 163a6c7c
 import sys
 
 from setuptools import setup
@@ -14,16 +10,10 @@
 import versioneer
 
 # Check Python version.
-<<<<<<< HEAD
-if sys.version_info < (3, 5):
+if sys.version_info < (3, 7):
     pip_message = (
         "This may be due to an out of date pip. " "Make sure you have pip >= 9.0.1."
     )
-=======
-if sys.version_info < (3, 7):
-    pip_message = ('This may be due to an out of date pip. '
-                   'Make sure you have pip >= 9.0.1.')
->>>>>>> 163a6c7c
     try:
         import pip
 
@@ -51,63 +41,12 @@
     print(error, file=sys.stderr)
     sys.exit(1)
 
-<<<<<<< HEAD
-
-rootpath = os.path.abspath(os.path.dirname(__file__))
-
-
-def read(*parts):
-    return open(os.path.join(rootpath, *parts), "r").read()
-
-
-LICENSE = read("LICENSE")
-long_description = read("README.md")
-
-
 scripts = glob.glob("scripts/*.py") + glob.glob("scripts/institutions/*/*.py")
-
-config = dict(
-    name="ctdcal",
-    version=versioneer.get_version(),
-    cmdclass=versioneer.get_cmdclass(),
-    packages=["ctdcal"],
-    author=["Joseph Gum", "Andrew Barna"],
-    author_email="jgum@ucsd.edu",
-    description="CTD and bottle data processing package from UCSD ODF",
-    long_description=long_description,
-    license=LICENSE,
-    url="https://github.com/somts/odf-ctd-proc",
-    download_url="https://pypi.python.org/pypi/gsw/",
-    classifiers=[
-        "Development Status :: 2 - Pre-Alpha",
-        "Environment :: Console",
-        "Intended Audience :: Science/Research",
-        "License :: OSI Approved :: BSD License",
-        "Operating System :: OS Independent",
-        "Programming Language :: Python",
-        "Programming Language :: Python :: 3 :: Only",
-        "Programming Language :: Python :: 3.5",
-        "Programming Language :: Python :: 3.6",
-        "Topic :: Scientific/Engineering",
-    ],
-    python_requires=">=3.5",
-    platforms="any",
-    keywords=["oceanography", "seawater", "TEOS-10", "ctd", "calibration"],
-    install_requires=[
-        "numpy",
-        "matplotlib",
-        "scipy",
-        "pandas",
-        "gsw>=3.2",
-    ],
-=======
-scripts = glob.glob('scripts/*.py') + glob.glob('scripts/institutions/*/*.py')
 
 config = dict(
     version=versioneer.get_version(),
     cmdclass=versioneer.get_cmdclass(),
-    download_url='https://pypi.python.org/pypi/gsw/',
->>>>>>> 163a6c7c
+    download_url="https://pypi.python.org/pypi/gsw/",
     scripts=scripts,
 )
 
