--- conflicted
+++ resolved
@@ -192,8 +192,6 @@
         Bottle fire - should match up exactly, might not.
         '''
         output = output + str(self._bottle_fire(line[11]))
-<<<<<<< HEAD
-=======
 
         return output
 
@@ -202,7 +200,6 @@
             ['lat_ddeg', 'lon_ddeg', 'new_fix_bool', 'nmea_datetime', 'scan_datetime', 'btl_fire_bool'],
             ['float64', 'float64', 'bool_', 'datetime64', 'datetime64', 'bool_']
         ]
->>>>>>> 96c09cd8
 
         return output
 
@@ -352,10 +349,7 @@
         """
 
         mask_bottle_fire = 0x4
-<<<<<<< HEAD
-=======
-
->>>>>>> 96c09cd8
+
         if int(flag_char, 16) & mask_bottle_fire:
             return(True)
         else:
