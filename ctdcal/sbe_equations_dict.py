--- conflicted
+++ resolved
@@ -308,7 +308,6 @@
     c0 = -4.88682e-7
 
     O2sol = np.exp(a0 + y*(a1 + y*(a2 + y*(a3 + y*(a4 + a5*y)))) + x*(b0 + y*(b1 + y*(b2 + b3*y)) + c0*x))
-<<<<<<< HEAD
     return O2sol
 
 def OxSol_umolkg(T,S):
@@ -352,8 +351,6 @@
 #    c0 = -4.88682e-7
 
     O2sol = np.exp(a0 + y*(a1 + y*(a2 + y*(a3 + y*(a4 + a5*y)))) + x*(b0 + y*(b1 + y*(b2 + b3*y)) + c0*x))
-=======
->>>>>>> c8382882
     return O2sol
 
 
