"""
A module for plotting and visualizing the CTDCAL data products.
"""
import logging
from pathlib import Path

import gsw
import matplotlib.pyplot as plt
import matplotlib.ticker as ticker
import numpy as np
import pandas as pd

log = logging.getLogger(__name__)


def _apply_default_fmt(xlim, ylim, xlabel, ylabel, title, grid, fontsize=12):
    plt.xlim(xlim)
    plt.xticks(rotation=45)
    plt.ylim(ylim)
    plt.xlabel(xlabel, fontsize=fontsize)
    plt.ylabel(ylabel, fontsize=fontsize)
    plt.title(title, fontsize=fontsize)
    plt.grid(grid)
    plt.tight_layout()


def _save_fig(ax, f_out):
    if f_out is not None:
        f_parent = Path(f_out).parent
        if not f_parent.exists():
            log.info(f"Parent folder '{f_parent.as_posix()}' doesn't exist... creating")
            Path(f_out).parent.mkdir(parents=True)
        plt.savefig(f_out)
        plt.close()
    else:
        return ax


def residual_vs_pressure(
    param,
    ref,
    prs,
    stn=None,
    xlim=(-0.02, 0.02),
    ylim=(6000, 0),
    xlabel="Residual",
    ylabel="Pressure (dbar)",
    auto_title=True,
    grid=False,
    deep=False,
    f_out=None,
):
    """
    Plot residuals (ref - param) as a function of pressure.

    Parameters
    ----------
    param : pd.Series or array-like
        Input variable
    ref : pd.Series or array-like
        Reference variable
    prs : pd.Series or array-like
        Pressure variable
    stn : pd.Series or array-like, optional
        Station variable
    xlim : tuple, optional
        Lower and upper x-limits
    ylim : tuple, optional
        Lower and upper y-limits
    xlabel : str, optional
        Label for the x-axis
    ylabel : str, optional
        Label for the y-axis
    auto_title : bool, optional
        Generate title from input attributes (iff dtype is pd.Series)
    grid : bool, optional
        Overlay grid on figure
    deep : bool, optional
        Whether to plot only values >2000 dbar
    f_out : path-like, optional
        Path to save figure

    Returns
    -------
    ax : matplotlib.axes, optional
        Formatted scatter plot (if f_out is not given)
    """
    diff = ref - param
    deep_text = " (>2000 dbar)" if deep else ""
    if deep:
        deep_rows = prs > 2000
        diff, prs, stn = diff[deep_rows], prs[deep_rows], stn[deep_rows]

    # initialize figure
    plt.figure(figsize=(7, 6))
    ax = plt.axes()

    # color scatter by stations if given
    if stn is not None:
        idx, uniques = pd.factorize(stn)  # find unique stations #s and index them
        sc = ax.scatter(diff, prs, c=idx, marker="+")
        cbar = plt.colorbar(sc, ax=ax, pad=0.1)  # set cbar ticks to station names
        tick_inds = cbar.get_ticks().astype(int)
        cbar.ax.yaxis.set_major_locator(ticker.FixedLocator(tick_inds))
        cbar.ax.set_yticklabels(uniques[tick_inds])
        cbar.ax.set_title("Station")
    else:
        sc = ax.scatter(diff, prs, marker="+")

    # formatting
    title = None
    if auto_title:
        try:
            title = f"{ref.name}-{param.name}{deep_text} vs. {prs.name}"
        except AttributeError:
            log.warning(
                "Failed to set title from variable names (requires dtype pd.Series)"
            )
            log.info("Set afterward using 'ax.set_title(\"title\")'")
    _apply_default_fmt(xlim, ylim, xlabel, ylabel, title, grid)

    # save to path or return axis
    return _save_fig(ax, f_out)


def residual_vs_station(
    param,
    ref,
    prs,
    stn,
    ylim=(-0.02, 0.02),
    xlabel="Station Number",
    ylabel="Residual",
    grid=False,
    deep=False,
    f_out=None,
):
    """
    Plot residuals (ref - param) as a function of station number.

    Parameters
    ----------
    param : pd.Series or array-like
        Input variable
    ref : pd.Series or array-like
        Reference variable
    prs : pd.Series or array-like
        Pressure variable
    stn : pd.Series or array-like, optional
        Station variable
    ylim : tuple, optional
        Lower and upper y-limits
    xlabel : str, optional
        Label for the x-axis
    ylabel : str, optional
        Label for the y-axis
    grid : bool, optional
        Overlay grid on figure
    deep : bool, optional
        Whether to plot only values >2000 dbar
    f_out : path-like, optional
        Path to save figure

    Returns
    -------
    ax : matplotlib.axes, optional
        Formatted scatter plot (if f_out is not given)
    """
    diff = ref - param
    deep_text = " (>2000 dbar)" if deep else ""
    if deep:
        deep_rows = prs > 2000
        diff, prs, stn = diff[deep_rows], prs[deep_rows], stn[deep_rows]

    plt.figure(figsize=(7, 6))
    ax = plt.axes()
    sc = ax.scatter(stn, diff, c=prs, marker="+")
    cbar = plt.colorbar(sc, pad=0.1)
    cbar.set_label("Pressure (dbar)")

    # formatting
    try:
        title = f"{ref.name}-{param.name}{deep_text} vs. {stn.name}"
    except AttributeError:
        title = None
        log.warning(
            "Failed to set title from variable names (requires dtype pd.Series)"
        )
        log.info('Set afterward using \'ax.set_title("title")`')
    _apply_default_fmt(None, ylim, xlabel, ylabel, title, grid)

    # save to path or return axis
    return _save_fig(ax, f_out)


def _intermediate_residual_plot(
    diff,
    prs,
    stn,
    xlim=(-0.02, 0.02),
    xlabel="Residual",
    show_thresh=False,
    f_out=None,
):
    """
    Internal function to make figures at intermediate processing stages for debugging.
    """
    ax = residual_vs_pressure(
        0, diff, prs, stn=stn, xlim=xlim, xlabel=xlabel, auto_title=False, grid=True
    )

    if show_thresh:
        thresh = np.array([0.002, 0.005, 0.010, 0.020])
        p_range = np.array([6000, 2000, 1000, 500])
        thresh = np.append(thresh, thresh[-1])  # this should still work fine even when
        p_range = np.append(p_range, 0)  # thresh/p_range are defined elsewhere
        plt.step(thresh, p_range, ":k")
        plt.step(-thresh, p_range, ":k")

    mean = np.round(np.nanmean(diff), 4)
    stdev = np.round(np.nanstd(diff), 4)
    ax.set_title(f"Mean: {mean} / Stdev: {stdev}")

    # save to path or return axis (primarily for testing)
<<<<<<< HEAD
    return _save_fig(ax, f_out)

def param_vs_param(param1, label1, param2, label2, f_out=None, stn=None, tsT=None, tsS=None):
    """
    Scatter plots two CTD parameters against each other with support for TS plotting.

    Support for bottle or time data.

    Most TS plots have temperature on the Y axis and salinity on the X axis.
    
    Parameters
    ----------
    param1 : array-like of float
        The first column/array for plotting on the X axis
    label1 : string
        Label for the X axis, attributed to param1
    param2 : array-like of float
        The second column/array for plotting on the Y-axis
    label2 : string
        Label for the Y axis, attributed to param2
    f_out : String, optional
        Path and filename to save TS plot
    stn : array-like, optional
        An array of station numbers or labels for 
    tsT : array-like of float, optional
        Temperature array for use in density gradient calculations
    tsS : array-like of float, optional
        Salinity array for use in density gradient calculations
    """

    fig = plt.figure(figsize=(7, 6))
    ax = fig.add_subplot()

    if stn is not None:
        stn = np.array(stn)  # Ensure stn is a NumPy array
        sc = ax.scatter(param1, param2, c=stn.astype(int), marker="+")
        sc.set_clim(vmin=stn.astype(int).min(), vmax=stn.astype(int).max()) #   Color mapping based on station number
        cbar = plt.colorbar(sc, format=ticker.FormatStrFormatter("%.0f"))
        cbar.set_label("Station/Cast Label")
    else:
        sc = ax.scatter(param1, param2, color='black', marker="+")

    ax.set_xlabel(label1)
    ax.set_ylabel(label2)

    #   TS plotting - define density contours
    if tsT is not None:
        #   Demarcate temperature, salinty, and limits for density
        smin = tsS.min() - (0.01 * tsS.min())
        smax = tsS.max() + (0.01 * tsS.max())
        tmin = tsT.min() - (0.1 * tsT.max())
        tmax = tsT.max() + (0.1 * tsT.max())
        #   Gridding for a contour
        xdim = round((smax - smin) / 0.1 + 1.0)
        ydim = round((tmax - tmin) + 1.0)
        #   Creating density vectors to fill the grid with densities
        dens = np.zeros((ydim, xdim))
        si = np.linspace(1, xdim - 1, xdim) * 0.1 + smin
        ti = np.linspace(1, ydim - 1, ydim) + tmin
        for j in range(0, int(ydim)):
            for i in range(0, int(xdim)):
                dens[j, i] = gsw.rho(si[i], ti[j], 0)
        dens = dens - 1000  #   Convert to sigma-theta
        #   Density contours formatting
        cs = plt.contour(si, ti, dens, linestyles="dashed", colors="k")
        plt.clabel(cs, fontsize=12, inline=1, fmt="%0.1f")

    return _save_fig(ax, f_out) #   Save the figure if f_out is given else return the scatter axis
=======
    return _save_fig(ax, f_out)
>>>>>>> 76e16b59
<|MERGE_RESOLUTION|>--- conflicted
+++ resolved
@@ -222,8 +222,8 @@
     ax.set_title(f"Mean: {mean} / Stdev: {stdev}")
 
     # save to path or return axis (primarily for testing)
-<<<<<<< HEAD
     return _save_fig(ax, f_out)
+
 
 def param_vs_param(param1, label1, param2, label2, f_out=None, stn=None, tsT=None, tsS=None):
     """
@@ -290,7 +290,4 @@
         cs = plt.contour(si, ti, dens, linestyles="dashed", colors="k")
         plt.clabel(cs, fontsize=12, inline=1, fmt="%0.1f")
 
-    return _save_fig(ax, f_out) #   Save the figure if f_out is given else return the scatter axis
-=======
-    return _save_fig(ax, f_out)
->>>>>>> 76e16b59
+    return _save_fig(ax, f_out) #   Save the figure if f_out is given else return the scatter axis