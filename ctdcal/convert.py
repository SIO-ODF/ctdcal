import logging
from pathlib import Path

import gsw
import numpy as np
import pandas as pd

from . import equations_sbe as sbe_eq
from . import get_ctdcal_config
from . import process_bottle as btl
from . import process_ctd as process_ctd
from . import sbe_reader as sbe_rd

cfg = get_ctdcal_config()
log = logging.getLogger(__name__)

# TODO: move this to a separate file?
# lookup table for sensor data
# DOUBLE CHECK TYPE IS CORRECT #
short_lookup = {
    "55": {
        "short_name": "CTDTMP",
        "long_name": "SBE 3+ Temperature",
        "units": "ITS-90",
        "type": "float64",
    },
    "45": {
        "short_name": "CTDPRS",
        "long_name": "SBE 9+ Pressure",
        "units": "DBAR",
        "type": "float64",
    },
    "3": {
        "short_name": "CTDCOND",
        "long_name": "SBE 4 Conductivity",
        "units": "MSPCM",
        "type": "float64",
    },
    "38": {
        "short_name": "CTDOXY",
        "long_name": "SBE 43 Oxygen",
        "units": "MLPL",
        "type": "float64",
    },
    # '38':{'short_name': 'CTDOXYVOLTS', 'long_name':'SBE 43 Oxygen Volts', 'units': '0-5VDC', 'type':'float64'},
    "11": {
        "short_name": "FLUOR",
        "long_name": "Seapoint Fluorometer",
        "units": "0-5VDC",
        "type": "float64",
    },
    "27": {"short_name": "FREE", "long_name": "empty", "units": "NA", "type": "NA"},
    "0": {
        "short_name": "ALT",
        "long_name": "Altitude",
        "units": "M",
        "type": "float64",
    },
    "71": {
        "short_name": "CTDXMISS",
        "long_name": "CStar",
        "units": "0-5VDC",
        "type": "float64",
    },
    "61": {
        "short_name": "U_DEF_poly",
        "long_name": "user defined, polynomial",
        "units": "0-5VDC",
        "type": "float64",
    },
    "80": {
        "short_name": "U_DEF_e",
        "long_name": "user defined, exponential",
        "units": "0-5VDC",
        "type": "float64",
    },
    "1000": {
        "short_name": "CTDSAL",
        "long_name": "Salinity (C1 T1)",
        "units": "PSU",
        "type": "float64",
    },
    "20": {
        "short_name": "CTDFLUOR",
        "long_name": "WetlabECO_AFL_FL_Sensor",
        "units": "0-5VDC",
        "type": "float64",
    },
    "42": {
        "short_name": "PAR",
        "long_name": "PAR/Irradiance, Biospherical/Licor",
        "units": "0-5VDC",
        "type": "float64",
    },
    "51": {
        "short_name": "REF_PAR",
        "long_name": "Surface PAR/Irradiance, Biospherical/Licor",
        "units": "0-5VDC",
        "type": "float64",
    },
    "70": {
        "short_name": "CTDBACKSCATTER",
        "long_name": "WetlabECO_BB_Sensor",
        "units": "0-5VDC",
        "type": "float64",
    },
<<<<<<< HEAD
    "67": {
        "short_name": "TURBIDITY",
        "long_name": "Turbidity Meter",
        "units": "0-5VDC",
        "type": "float64",
    },
    "19": {
        "short_name": "FLUOR_CDOM",
        "long_name": "FluoroWetlabCDOM_Sensor",
=======
    "13": {
        "short_name": "CTDFLUOR",
        "long_name": "FluoroSeatechWetlabsFLF_Sensor",
>>>>>>> 80fae6de
        "units": "0-5VDC",
        "type": "float64",
    },
}


def hex_to_ctd(ssscc_list):
    # TODO: add (some) error handling from odf_convert_sbe.py
    """
    Convert raw CTD data and export to .pkl files.

    Parameters
    ----------
    ssscc_list : list of str
        List of stations to convert

    Returns
    -------

    """
    log.info("Converting .hex files")
    for ssscc in ssscc_list:
        if not Path(cfg.dirs["converted"] + ssscc + ".pkl").exists():
            hexFile = cfg.dirs["raw"] + ssscc + ".hex"
            xmlconFile = cfg.dirs["raw"] + ssscc + ".XMLCON"
            sbeReader = sbe_rd.SBEReader.from_paths(hexFile, xmlconFile)
            converted_df = convertFromSBEReader(sbeReader, ssscc)
            converted_df.to_pickle(cfg.dirs["converted"] + ssscc + ".pkl")

    return True


def make_time_files(ssscc_list):
    log.info("Generating time.pkl files")
    for ssscc in ssscc_list:
        if not Path(cfg.dirs["time"] + ssscc + "_time.pkl").exists():
            converted_df = pd.read_pickle(cfg.dirs["converted"] + ssscc + ".pkl")

            # Remove any pressure spikes
            bad_rows = converted_df["CTDPRS"].abs() > 6500
            if bad_rows.any():
                log.debug(f"{ssscc}: {bad_rows.sum()} bad pressure points removed.")
            converted_df.loc[bad_rows, :] = np.nan
            converted_df.interpolate(limit=24, limit_area="inside", inplace=True)

            # Trim to times when rosette is in water
            trimmed_df = process_ctd.remove_on_deck(
                converted_df,
                ssscc,
                log_file=cfg.dirs["logs"] + "ondeck_pressure.csv",
            )

            # # TODO: switch to loop instead, e.g.:
            # align_cols = [cfg.column[x] for x in ["c1", "c2"]]  # "dopl" -> "CTDOXY1"

            # if not c1_col in raw_data.dtype.names:
            #     print('c1_col data not found, skipping')
            # else:
            #     raw_data = process_ctd.ctd_align(raw_data, c1_col, float(tc1_align))
            # if not c2_col in raw_data.dtype.names:
            #     print('c2_col data not found, skipping')
            # else:
            #     raw_data = process_ctd.ctd_align(raw_data, c2_col, float(tc2_align))
            # if not dopl_col in raw_data.dtype.names:
            #     print('do_col data not found, skipping')
            # else:
            #     raw_data = process_ctd.ctd_align(raw_data, dopl_col, float(do_align))

            # TODO: add despike/wild edit filter (optional?)

            # Filter data
            filter_data = process_ctd.raw_ctd_filter(
                trimmed_df,
                window="triangle",
                parameters=cfg.filter_cols,
            )

            # Trim to downcast
            cast_data = process_ctd.cast_details(
                filter_data,
                ssscc,
                log_file=cfg.dirs["logs"] + "cast_details.csv",
            )

            cast_data.to_pickle(cfg.dirs["time"] + ssscc + "_time.pkl")


def make_btl_mean(ssscc_list):
    # TODO: add (some) error handling from odf_process_bottle.py
    """
    Create "bottle mean" files from continuous CTD data averaged at the bottle stops.

    Parameters
    ----------
    ssscc_list : list of str
        List of stations to convert

    Returns
    -------
    boolean
        bottle averaging of mean has finished successfully
    """
    log.info("Generating btl_mean.pkl files")
    for ssscc in ssscc_list:
        if not Path(cfg.dirs["bottle"] + ssscc + "_btl_mean.pkl").exists():
            imported_df = pd.read_pickle(cfg.dirs["converted"] + ssscc + ".pkl")
            bottle_df = btl.retrieveBottleData(imported_df)
            mean_df = btl.bottle_mean(bottle_df)

            # export bottom bottle time/lat/lon info
            fname = cfg.dirs["logs"] + "bottom_bottle_details.csv"
            datetime_col = "nmea_datetime"
            if datetime_col not in mean_df.columns:
                log.debug(
                    f"'{datetime_col}' not found in DataFrame - using 'scan_datetime'"
                )
                datetime_col = "scan_datetime"

            bot_df = mean_df[[datetime_col, "GPSLAT", "GPSLON"]].head(1)
            bot_df.columns = ["bottom_time", "latitude", "longitude"]
            bot_df.insert(0, "SSSCC", ssscc)
            add_header = not Path(fname).exists()  # add header iff file doesn't exist
            with open(fname, "a") as f:
                bot_df.to_csv(f, mode="a", header=add_header, index=False)

            mean_df.to_pickle(cfg.dirs["bottle"] + ssscc + "_btl_mean.pkl")

    return True


def convertFromSBEReader(sbeReader, ssscc):
    """Handler to convert engineering data to sci units automatically.
    Takes SBEReader object that is already connected to the .hex and .XMLCON files.
    """

    # Retrieve parsed scans and convert to dataframe
    rawData = sbeReader.parsed_scans
    raw_df = pd.DataFrame(rawData).apply(pd.to_numeric, errors="ignore")
    raw_df.index.name = "index"

    # Metadata needs to be processed seperately and then joined with the converted data
    log.info(f"Building metadata dataframe for {ssscc}")
    metaArray = [line.split(",") for line in sbeReader._parse_scans_meta().tolist()]
    meta_cols, meta_dtypes = sbeReader._breakdown_header()
    meta_df = pd.DataFrame(metaArray)
    meta_df.columns = meta_cols
    meta_df.index.name = "index"

    for col, dtype in zip(meta_cols, meta_dtypes):
        if dtype != "bool_":
            meta_df[col] = meta_df[col].astype(dtype)
        else:
            # map from string "pseudo-boolean" to actual boolean values
            meta_df[col] = meta_df[col].map({"True": True, "False": False})

    log.info("Success!")

    t_probe = meta_df["pressure_temp_int"].tolist()  # raw int from Digitquartz T probe

    # Temporary arrays to hold scientific values needed to compute cond/oxy
    t_array, p_array, c_array = [], [], []

    # needs to search sensor dictionary, and compute in order:
    # temp, pressure, cond, salinity, oxygen, all aux.
    # run one loop that builds a queue to determine order of processing, must track which column to pull
    # process queue, store results in seperate arrays for reuse later
    # once queue is empty, attach results together according to format order or xmlcon order - structure to keep track
    queue_metadata = []
    temp_counter = 0
    cond_counter = 0
    oxygen_counter = 0
    u_def_p_counter = 0
    u_def_e_counter = 0
    empty_counter = 0

    # The following are definitions for every key in the dict below:
    #
    # sensor_id = number assigned by SBE for identification in XML
    # list_id = place in XML array by SBE for determining which sensor is which, alternatively channel number (freq+volt)
    # channel_pos = is it the first, second, third, etc sensor of its type in the data file, aux sensors default to 0
    # ranking = data processing ranking - temp first, then pressure, then conductivity, then oxygen, then aux
    # column = column in the raw_df containing the engineering units to be converted to sci units
    # sensor_info = xml sensor info to convert from eng units to sci units

    rawConfig = sbeReader.parsed_config()  # Retrieve Config data

    for list_id, sensor_info in rawConfig["Sensors"].items():
        sensor_id = sensor_info["SensorID"]

        if sensor_id == "55":  # temperature block
            temp_counter += 1
            channel_pos = temp_counter
            ranking = 1

        elif sensor_id == "45":  # pressure block
            channel_pos = ""
            ranking = 2

        elif sensor_id == "3":  # conductivity block
            cond_counter += 1
            channel_pos = cond_counter
            ranking = 3

        elif sensor_id == "38":  # oxygen block
            oxygen_counter += 1
            channel_pos = oxygen_counter
            ranking = 5

        elif sensor_id == "27":  # empty block
            empty_counter += 1
            channel_pos = empty_counter
            ranking = 6

        elif sensor_id == "61":  # user defined (polynomial) block
            u_def_p_counter += 1
            channel_pos = u_def_p_counter
            ranking = 6

        elif sensor_id == "80":  # user defined (exponential) block
            u_def_e_counter += 1
            channel_pos = u_def_e_counter
            ranking = 6

        else:  # auxiliary block
            channel_pos = ""
            ranking = 7

        queue_metadata.append(
            {
                "sensor_id": sensor_id,
                "list_id": list_id,
                "channel_pos": channel_pos,
                "ranking": ranking,
                "column": list_id,
                "sensor_info": sensor_info,
            }
        )

    # Temporary block in order to append basic salinity (calculated from T1/C1) to file
    # If additional salinity is needed (e.g. T2/C2), it'll need a full reworking
    queue_metadata.append(
        {
            "sensor_id": "1000",
            "list_id": 1000,
            "channel_pos": "",
            "ranking": 4,
            "column": "",
            "sensor_info": "",
        }
    )

    # Queue sorting forces it to be in order, so we don't worry about order here
    # Assumes first channel for each sensor is primary for computing following data
    # TODO: rework to use config.py file to determine which is primary
    queue_metadata = sorted(queue_metadata, key=lambda sensor: sensor["ranking"])

    # Initialize converted dataframe
    converted_df = pd.DataFrame()

    for meta in queue_metadata:

        col = f"{short_lookup[meta['sensor_id']]['short_name']}{meta['channel_pos']}"
        sensor_name = short_lookup[meta["sensor_id"]]["long_name"]
        sensor_units = short_lookup[meta["sensor_id"]]["units"]
        coefs = meta["sensor_info"]

        ### Temperature block
        if meta["sensor_id"] == "55":
            log.info(f"Processing Sensor ID: {meta['sensor_id']}, {sensor_name}")
            converted_df[col] = sbe_eq.sbe3(raw_df[meta["column"]], coefs)
            if meta["list_id"] == 0:
                t_array = converted_df[col].astype(float)
                log.info(
                    f"\tPrimary temperature first reading: {t_array[0]} {sensor_units}"
                )

        ### Pressure block
        elif meta["sensor_id"] == "45":
            log.info(f"Processing Sensor ID: {meta['sensor_id']}, {sensor_name}")
            converted_df[col] = sbe_eq.sbe9(raw_df[meta["column"]], t_probe, coefs)
            if meta["list_id"] == 2:
                p_array = converted_df[col].astype(float)
                log.info(f"\tPressure first reading:  {p_array[0]} {sensor_units}")

        ### Conductivity block
        elif meta["sensor_id"] == "3":
            log.info(f"Processing Sensor ID: {meta['sensor_id']}, {sensor_name}")
            converted_df[col] = sbe_eq.sbe4(
                raw_df[meta["column"]], t_array, p_array, coefs
            )
            if meta["list_id"] == 1:
                c_array = converted_df[col].astype(float)
                log.info(f"\tPrimary cond first reading: {c_array[0]} {sensor_units}")

        ### Oxygen block
        elif meta["sensor_id"] == "38":
            log.info(f"Processing Sensor ID: {meta['sensor_id']}, {sensor_name}")
            # TODO: put some kind of user-enabled flag in config.py, e.g.
            # if cfg["correct_oxy_hysteresis"]:
            V_corrected = sbe_eq.sbe43_hysteresis_voltage(
                raw_df[meta["column"]], p_array, coefs
            )
            converted_df[col] = sbe_eq.sbe43(
                V_corrected,
                p_array,
                t_array,
                c_array,
                coefs,
                lat=meta_df["GPSLAT"],
                lon=meta_df["GPSLON"],
            )
            converted_df["CTDOXYVOLTS"] = raw_df[meta["column"]]

        ### Fluorometer Seapoint block
        elif meta["sensor_id"] == "11":
            log.info(f"Processing Sensor ID: {meta['sensor_id']}, {sensor_name}")
            converted_df[col] = sbe_eq.seapoint_fluoro(raw_df[meta["column"]], coefs)

        ### Salinity block
        elif meta["sensor_id"] == "1000":
            log.info(f"Processing Sensor ID: {meta['sensor_id']}, {sensor_name}")
            converted_df[col] = gsw.SP_from_C(c_array, t_array, p_array)

        ### Altimeter block
        elif meta["sensor_id"] == "0":
            log.info(f"Processing Sensor ID: {meta['sensor_id']}, {sensor_name}")
            converted_df[col] = sbe_eq.sbe_altimeter(raw_df[meta["column"]], coefs)

        ### Rinko block
        elif meta["sensor_id"] == "61":
            if meta["sensor_info"]["SensorName"] in ("RinkoO2V", "RINKO"):
                log.info("Processing Rinko O2")
                # hysteresis correct then pass through voltage (see Uchida, 2010)
                coefs = {"H1": 0.0065, "H2": 5000, "H3": 2000, "offset": 0}
                converted_df[col] = sbe_eq.sbe43_hysteresis_voltage(
                    raw_df[meta["column"]],
                    p_array,
                    coefs,
                )

        ### Aux block
        else:
            log.info(f"Passing along Sensor ID: {meta['sensor_id']}, {sensor_name}")
            converted_df[col] = raw_df[meta["column"]]

    # Set the column name for the index
    converted_df.index.name = "index"

    log.info("Joining metadata dataframe with converted data...")
    converted_df = converted_df.join(meta_df)
    log.info("Success!")

    # return the converted data as a dataframe
    return converted_df


def to_temperature(raw, manufacturer, sensor, coefs):
    """
    Wrapper to convert raw temperature output to scientific units using appropriate
    conversion function.

    Parameters
    ----------
    raw : array-like
        Raw temperature output
    manufacturer : str
        Name of sensor manufacturer (e.g. "seabird", "RBR")
    sensor : str
        Name of sensor (e.g. for SBE "3", "4", "9")
    coefs : dict
        Dictionary of calibration coefficient from cal sheet

    Returns
    -------
    temperature : array-like
        Converted temperature (ITS-90)

    """
    # potential example of flexible/user-friendly conversion function

    if manufacturer.lower() in ["sbe", "seabird", "sea-bird"]:
        if sensor == "3":
            # sbe_eq.sbe3()
            pass
        elif sensor == "35":
            # ?
            pass

    elif manufacturer.lower() == "rbr":
        # will need to create equations_rbr module
        if sensor.lower() == "duo":
            pass
        elif sensor.lower() == "concerto":
            pass


def CR_to_cond(cr, bath_t, ref_t, btl_p):
    """
    Convert AutoSal double conductivity ratio (CR) to conductivity using
    GSW conversion routines.

    Parameters
    ----------
    cr : array-like
        Double conductivity ratio from AutoSal, unitless
    bath_t : array-like
        AutoSal water bath temperature, degrees C
    ref_t : array-like
        CTD temperature at bottle stop, degrees C
    btl_p : array-like
        CTD pressure at bottle stop, dbar

    Returns
    -------
    cond : array-like
        Converted reference conductivity, mS/cm

    """

    salinity = gsw.SP_salinometer((cr / 2.0), bath_t)
    cond = gsw.C_from_SP(salinity, ref_t, btl_p)

    # ignore RunTimeWarning from (np.nan <= 1)
    with np.errstate(invalid="ignore"):
        cond[cond <= 1] = np.nan

    return cond<|MERGE_RESOLUTION|>--- conflicted
+++ resolved
@@ -104,7 +104,6 @@
         "units": "0-5VDC",
         "type": "float64",
     },
-<<<<<<< HEAD
     "67": {
         "short_name": "TURBIDITY",
         "long_name": "Turbidity Meter",
@@ -114,11 +113,10 @@
     "19": {
         "short_name": "FLUOR_CDOM",
         "long_name": "FluoroWetlabCDOM_Sensor",
-=======
+    },
     "13": {
         "short_name": "CTDFLUOR",
         "long_name": "FluoroSeatechWetlabsFLF_Sensor",
->>>>>>> 80fae6de
         "units": "0-5VDC",
         "type": "float64",
     },
