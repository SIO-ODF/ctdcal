#!/usr/bin/env python
from scipy import interpolate
import numpy as np
from numpy.lib.recfunctions import append_fields
import scipy.signal as sig
import scipy.stats as st
import time, os
import pandas as pd
import math
import ctdcal.report_ctd as report_ctd
import warnings

import gsw

warnings.filterwarnings("ignore", 'Mean of empty slice.')

def cast_details(stacast, log_file, p_col, time_col, b_lat_col, b_lon_col, alt_col, inMat=None):
    '''
    We determine the cast details using pandas magic.
    First find alternating periods of pumps on and pumps off, then select the
    pumps on period with the highest pressure. Get values from the row with the
    highest pressure, and return all values to be sent to log.

    Input:
    stacast - integer, the station and cast, as SSSCC format
    log_file - file handle or string, log_file
    p_col - string, name of the pressure column
    time_col - string, name of the time column
    b_lat_col - string, name of the latitude column
    b_lon_col - string, name of the longitude column
    alt_col - string, name of the altimeter column
    inMat - pandas dataframe, the dataframe to come in

    Output:
    start_cast_time - float, unix epoch seconds?, start of cast time, to be reported to log file
    end_cast_time - float, unix epoch seconds?, end of cast time, to be reported to log file
    bottom_cast_time - float, unix epoch seconds?, bottom of cast time, to be reported to log file
    start_pressure - float, pressure at which cast started, to be reported to log file
    max_pressure - float, bottom of the cast pressure, to be reported to log file
    b_lat - float, latitude at bottom of cast
    b_lon - float, longitude at bottom of cast
    b_alti - float, altimeter reading at bottom of cast - volts only!
    inMat - the dataframe that came in, with soak period trimmed off

    don't need end_cast_time, max_pressure
    inMat is trimmed to start and end of cast
    '''

    df_test = pd.DataFrame.from_records(inMat)

    dfs = find_pump_on_off_dfs(df_test)
    dfs_1 = find_pumps_on_dfs(dfs)
    df_cast = find_max_pressure_df(dfs_1)
    df_cast2 = trim_soak_period_from_df(df_cast)

    start_cast_time = float(df_cast2['scan_datetime'].head(1))
    start_pressure = float(df_cast2['CTDPRS'].head(1))
    end_cast_time = float(df_cast2['scan_datetime'].tail(1))
    max_pressure = float(df_cast2['CTDPRS'].max())
    bottom_cast_time = float(df_cast2.loc[df_cast2['CTDPRS'].idxmax()]['scan_datetime'])
    b_lat = float(df_cast2.loc[df_cast2['CTDPRS'].idxmax()]['GPSLAT'])
    b_lon = float(df_cast2.loc[df_cast2['CTDPRS'].idxmax()]['GPSLON'])
    b_alti = float(df_cast2.loc[df_cast2['CTDPRS'].idxmax()]['ALT'])

    #last two lines must be in to return the same as old - change to slices of df later
    report_ctd.report_cast_details(stacast, log_file, start_cast_time, end_cast_time,
                                   bottom_cast_time, start_pressure, max_pressure, b_alti,
                                   b_lat, b_lon)
    #reconvert to ndarray - might need to be altered to remove second index
    # inMat = df_cast2.loc[:df_cast2['CTDPRS'].idxmax()].to_records(index=False)
    inMat = df_cast2.loc[:df_cast2['CTDPRS'].idxmax()]

    return start_cast_time, end_cast_time, bottom_cast_time, start_pressure, max_pressure, b_lat, b_lon, b_alti, inMat
#Move next four functions to a library or class(?) Clean up module
def find_pump_on_off_dfs(df):
    '''Find pump_on patterns of dataframes, and return a list(?) of dataframes to iterate over.
    '''
    return [g for i,g in df.groupby(df['pump_on'].ne(df['pump_on'].shift()).cumsum())]

def find_max_pressure_df(dfs):
    '''Giving a list of data frames, return a reference to the frame with which contians the highest pressure value
    '''
    max_pressure_df = dfs[0]
    max_pressure = max_pressure_df['CTDPRS'].max() #TODO make into config var
    for df in dfs:
        if df['CTDPRS'].max() > max_pressure:
            max_pressure_df = df
    return max_pressure_df

def find_pumps_on_dfs(dfs):
    '''given a list of dataframes, remove all the frames with one or more rows containing a "false" pump on flag
    '''
    return list(filter(lambda df: df['pump_on'].all(), dfs))

def trim_soak_period_from_df(df):
    '''Look for minimum pressure in dataframe, then return everything after minimum pressure/top of cast.
    '''
    test = int(df.loc[1:(len(df)/4),['CTDPRS']].idxmin())
    return df.loc[test:]
#End move four functions
# def cast_details_old(stacast, log_file, p_col, time_col, b_lat_col, b_lon_col, alt_col, inMat=None):
#     """cast_details function
#
#     Function takes full NUMPY ndarray with predefined dtype array
#     and adjusts ndarray to remove all extraneous surface data.
#     Function returns cast start time, end time, bottom time and
#     cleaned up matrix.
#
#     Args:
#         param1 (str): stacast, station cast input
#         param2 (str): log_file, log file to write cast data.
#         param3 (str): p_col, pressure data column name
#         param4 (str): time_col, time data column name
#         param5 (ndarray): inMat, numpy ndarray with dtype array
#
#     Returns:
#         Narray: The return value is ndarray with adjusted time of parameter
#           specified.
#
#     """
#
#
#     if inMat is None:
#        print("In cast_details: No data")
#        return
#     else:
#         # Top of cast time, bottom of cast time, end of cast time,
#         start_cast_time = 0.0
#         bottom_cast_time = 0.0
#         end_cast_time = 0.0
#         # Test cycle time constant
#         fl = 24
#         # starting P
#         start_pressure = 2.0
#         # Max P
#         max_pressure = 10000.0
#         lm = len(inMat)-1
#         rev = np.arange(int(lm/4),0,-1)
#
#         # Find starting top of cast
#         # Smallest P from reverse array search
#         for i in rev:
#             if start_pressure < inMat[p_col][i]:
#                tmp = i
#             elif start_pressure > inMat[p_col][i]:
#                start_pressure = inMat[p_col][i]
#                tmp = abs(i - 24) #patched to not break through the c(sea)-floor, can be made cleaner
#                break
#         start_cast_time = inMat[time_col][tmp]
#
#         # Remove everything before cast start
#         inMat = inMat[tmp:]
#
#         # Max P and bottom time
#         max_pressure = max(inMat[p_col])
#         tmp = np.argmax((inMat[p_col]))
#         bottom_cast_time = inMat[time_col][tmp]
#         b_lat = inMat[b_lat_col][tmp]
#         b_lon = inMat[b_lon_col][tmp]
#         b_alti = inMat[alt_col][tmp]
#
#         tmp = len(inMat)
#         # Find ending top of cast time
#         for i in range(int(tmp/2),tmp):
#             if start_pressure > inMat[p_col][i]:
#                 end_cast_time = inMat[time_col][i]
#                 if i < tmp: tmp = i + 24
#                 break
#
#         # Remove everything after cast end
#         inMat = inMat[:tmp]
#
#     report_ctd.report_cast_details(stacast, log_file, start_cast_time, end_cast_time, bottom_cast_time, start_pressure, max_pressure, b_alti, b_lat, b_lon)
#
#     return start_cast_time, end_cast_time, bottom_cast_time, start_pressure, max_pressure, b_lat, b_lon, b_alti, inMat

def ctd_align(inMat=None, col=None, time=0.0):
    """ctd_align function

    Function takes full NUMPY ndarray with predefined dtype array
    and adjusts time of sensor responce and water flow relative to
    the time frame of temperature sensor.

    Args:
        param1 (ndarray): inMat, numpy ndarray with dtype array
        param2 (float): col, column to apply time advance to.
        param3 (float): time, advance in seconds to apply to raw data.

    Returns:
        Narray: The return value is ndarray with adjusted time of parameter
          specified.

    """
    # Num of frames per second.
    fl = 24

    if (inMat is not None) & (col is not None) & ( time > 0.0):
        # Time to advance
        advnc = int(fl * time)
        tmp = np.arange(advnc, dtype=np.float)
        last = inMat[col][len(inMat)-1]
        tmp.fill(float(last))
        inMat[col] = np.concatenate((inMat[col][advnc:],tmp))

    return inMat

def ctd_quality_codes(column=None, p_range=None, qual_code=None, oxy_fit=False, p_qual_col=None, qual_one=None, inMat=None):
    """ctd_quality_codes function

    Function takes full NUMPY ndarray with predefined dtype array

    Args:
        param1 (ndarray):
        param2 (float):

    Returns:
        Narray: The return value is ndarray with adjusted time of parameter
          specified.

    """
    #If p_range set apply qual codes to part of array and return
    if p_range is not None:
        print("Some algoirythm for formatting qual codes per pressure range")
        return
    else:
        q_df = pd.DataFrame(index=np.arange(len(inMat)), columns=p_qual_col)
        for pq in p_qual_col:
            if pq in list(qual_one):
                q_df[pq] = q_df[pq].fillna(1)
            elif oxy_fit and pq is column:
                q_df[pq] = q_df[pq].fillna(2)
            else:
                q_df[pq] = q_df[pq].fillna(2)

        q_nd = q_df.as_matrix(columns=q_df.columns)
    return q_nd

def formatTimeEpoc(time_zone='UTC', time_pattern='%Y-%m-%d %H:%M:%S', input_time = None):
    """formatTimeEpoc function

    Function takes pattern of time input, relative time zone, and
    date time data array and returns array of epoc time.

    title and the second row are the units for each column.
    Args:
        param1 (str): relative time zone for data.
        param2 (str): pattern of incoming data.
        param3 (ndarray): input_time, numpy 1d ndarray time array

    Returns:
        1D ndarray: The return array of epoch time
    """
    if input_time is None:
        print("In formatTimeEpoc: No data entered.")
        return
    else:
        os.environ['TZ'] = 'UTC'
        epoch_time = input_time
        for i in range(0,len(input_time)):
            epoch_time[i] = int(time.mktime(time.strptime(str(input_time[i], "utf-8"), time_pattern)))

    return epoch_time

def dataToDataFrame(inFile):
    """dataToDataFrame function

    Function takes full file path to csv type data file and returns a
    PANDAS dataframe for data treatment with a two row header.

    Data file should have a two row header. The first row being the column
    title and the second row are the units for each column.
    Args:
        param1 (str): Full path to data file.

    Returns:
        DataFrame: The return value is a full dataframe with header.

    .. REF PAGE:
       http://pandas.pydata.org/pandas-docs/stable/generated/pandas.read_csv.html#pandas.read_csv
    """
    #df = pd.read_csv(inFile, header=[0,2])
    df = pd.read_csv(inFile)
    return df

def dataToNDarray(inFile, dtype=None, names=None, separator=',', skip=None):
    """dataToNDarray function

    Function takes full file path to csv type data file and returns NUMPY
    ndarray type ndarray for data manipulation with a two row header.

    Data file should have a two row header. The first row being the column
    title and the second row are the units for each column.
    Args:
        param1 (str): inFile, full path to csv file
        param2 (arr): dtype list
        param3 (str): separator, default comma ','

    Returns:
        Narray: The return value is a full data ndarray with two row header.

    Reference Page:
        https://scipy.github.io/old-wiki/pages/Cookbook/InputOutput.html
    """
    try:
        return pd.read_pickle(inFile).to_records()
    except:
        if skip is None:
            arr = np.genfromtxt(inFile, delimiter=separator, dtype=dtype, names=names)
        else:
            arr = np.genfromtxt(inFile, delimiter=separator, dtype=dtype, names=names, skip_header=skip)

    return arr

def hysteresis_correction(H1=-0.033, H2=5000, H3=1450, inMat = None):
    """Hysteresis Correction function

    Function takes data ndarray and hysteresis coefficiants
    and returns hysteresis corrected oxygen data.

    Args:
        param1 (float): H1, hysteresis correction coefficiant 1
        param2 (float): H2, hysteresis correction coefficiant 2
        param3 (float): H3, hysteresis correction coefficiant 3
        param5 (array): inMat, raw ctd data.

    Returns:
        array: Return dissolved oxygen hysteresis corrected data.

    .. REF PAGE:
       http://http://www.seabird.com/document/an64-3-sbe-43-dissolved-oxygen-do-sensor-hysteresis-corrections
    """
    Oxnewconc = np.arange(0,len(inMat),1)

    Oxnewconc[0] = inMat['o1_mll'][1]

    if inMat is None:
       print("Hysteresis Correction function: No data")
       return
    else:
        for i in range(1,len(inMat)-1):
            D = 1 + H1 * (math.exp(inMat['p_dbar'][i] / H2) - 1)
            C = math.exp(-1 * 0.04167/ H3)
            Oxnewconc[i] = ((inMat['o1_mll'][i] + (Oxnewconc[i-1] * C * D)) - (inMat['o1_mll'][i-1] * C)) / D

        inMat['o1_mll'][:] = Oxnewconc[:]
    return inMat


def data_interpolater(inArr):
    """data_interpolater to handle indices and logical indices of NaNs.

    Input:
        - inArr, 1d numpy array with return True np.isnans()
    Output:
        - nans, logical indices of NaNs
        - index, a function, with signature indices= index(logical_indices),
          to convert logical indices of NaNs to 'equivalent' indices
        - interpolated array
    Example:
        >>> # linear interpolation of NaNs
        >>> outArray = data_interpolater(inArr)
    """
    nans, tmp= np.isnan(inArr), lambda z: z.nonzero()[0]
    inArr[nans] = np.interp(tmp(nans), tmp(~nans), inArr[~nans])
    return inArr

def o2pl2pkg(p_col, t_col, sal_col, dopl_col, dopkg_col, lat_col, lon_col, inMat):
    """o2pl2pkg convert ml/l dissolved oxygen to umol/kg

    Input:
        - t_col, temperature column header deg c.
        - sal_col, salinity column header psu.
        - dopl_col, dissolved column header ml/l.
        - dopkg_col, dissolved column header umol/kg
        - lat_col, latitude for entire cast deg.
        - lon_col, longitude for entire cast deg.
        - inMat, dtype ndarray processed ctd time data.
    Output:
        - Converted Oxygen column umol/kg
    Example:
        >>> # linear interpolation of NaNs
        >>> outArray = o2pl2kg(inArr)
    """
    pkg = np.ndarray(shape=len(inMat), dtype=[(dopkg_col, np.float)])
    # Absolute sailinity from Practical salinity.
    SA = gsw.SA_from_SP(inMat[sal_col], inMat[p_col], inMat[lat_col], inMat[lon_col])

    # Conservative temperature from insitu temperature.
    CT = gsw.CT_from_t(SA, inMat[t_col], inMat[p_col])
    s0 = gsw.sigma0(SA, CT) # Potential density from Absolute Salinity g/Kg Conservative temperature deg C.

    # Convert DO ml/l to umol/kg
    for i in range(0,len(inMat[dopl_col])):
        pkg[i] = inMat[dopl_col][i] * 44660 / (s0[i] + 1000)
    return pkg

def oxy_to_umolkg(df_sal, df_pressure, df_lat, df_lon, df_temp, df_oxy):
    '''Rewritten from Courtney's method to use array-likes (aka use dataframes and ndarrays).
    '''
    # Absolute salinity from Practical salinity.
    SA = gsw.SA_from_SP(df_sal, df_pressure, df_lat, df_lon)

    # Conservative temperature from insitu temperature.
    CT = gsw.CT_from_t(SA, df_temp, df_pressure)
    s0 = gsw.sigma0(SA, CT) # Potential density from Absolute Salinity g/Kg Conservative temperature deg C.
    series = df_oxy * 44660 / (s0 + 1000)
    return series

def raw_ctd_filter(input_array=None, filter_type='triangle', win_size=24, parameters=None):
    """raw_ctd_filter function

    Function takes NUMPY array
    of raw ctd data and returns filtered data. This function also needs
    one of three filter types (boxcar, gaussian, triangle) as well as
    window size.

    Args:
        param1 (ndarray): Numpy ndarray with predefined header with at
        param2 (str): One of three tested filter types
          boxcar, gaussian_std, triangle.
          default is triangle
        param3 (int): A window size for the filter. Default is 24, which
          is the number of frames per second from a SBE9+/11 CTD/Dech unit.
        param4 (ndarray): parameters the dtype names used in filtering the
          analytical inputs.

    Returns:
        Narray: The return value is a matrix of filtered ctd data with
          the above listed header values.

    """

    if input_array is None:
        print("In raw_ctd_filter: No data array.")
        return
    else:
        return_array = input_array
        if parameters is None:
            print("In raw_ctd_filter: Empty parameter list.")
        else:
            for p in parameters:
                if filter_type is 'boxcar':
                    win = sig.boxcar(win_size)
                    return_array[str(p)] = sig.convolve(input_array[str(p)], win, mode='same')/len(win)
                elif filter_type is 'gaussian':
                    sigma = np.std(arr)
                    win = sig.general_gaussian(win_size, 1.0, sigma)
                    return_array[str(p)] = sig.convolve(input_array[str(p)], win, mode='same')/(len(win))
                elif filter_type is 'triangle':
                    win = sig.triang(win_size)
                    return_array[p] = 2*sig.convolve(input_array[p], win, mode='same')/len(win)
    return return_array


def ondeck_pressure(stacast, p_col, c1_col, c2_col, time_col, inMat=None, conductivity_startup=20.0, log_file=None):
    """ondeck_pressure function

    Function takes full NUMPY ndarray with predefined dtype array
    of filtered ctd raw data the stores, analizes and removes ondeck
    values from data.

    Args:
        param1 (str): stacast, station cast info
        param1 (str): p_col, pressure data column name
        param2 (str): c1_col, cond1 data column name
        param3 (str): c2_col, cond2 data column name
        param4 (str): time_col, time data column name
        param5 (ndarray): numpy ndarray with dtype array
        param6 (float): conductivity_startup, threshold value
        param7 (str): log_file, log file name

    Returns:
        Narray: The return ndarray with ondeck data removed.
        Also output start/end ondeck pressure.

    """
    start_pressure = []
    tmpMat = []
    outMat = []
    tmp = 0
    start_p = 0.0
    n = 0
    ep = []
    end_p = 0.0

    # Frequency
    fl = 24
    fl2 = fl*2
    # One minute
    mt = 60
    # Half minute
    ms = 30
    time_delay = fl*ms

    if inMat is None:
        print("Ondeck_pressure function: No data.")
        return
    else:
        # Searches first quarter of matrix, uses conductivity
        # threshold min to capture startup pressure
        for j in range(0,int(len(inMat)/4)):
            if ((inMat[c1_col][j] < conductivity_startup) and (inMat[c2_col][j] < conductivity_startup)):
                tmp = j
                start_pressure.append(inMat[p_col][j])

        # Evaluate starting pressures
        if not start_pressure: start_p = "Started in Water"
        else:
            n = len(start_pressure)
            if (n > time_delay): start_p = np.average(start_pressure[fl2:n-(time_delay)])
            else: start_p = np.average(start_pressure[fl2:n])

        # Remove on-deck startup
        inMat = inMat[tmp:]

        tmp = len(inMat);
        # Searches last half of NDarray for conductivity threshold
        for j in range(int(len(inMat)*0.5), len(inMat)):
            if ((inMat[c1_col][j] < conductivity_startup) and (inMat[c2_col][j] < conductivity_startup)):
                ep.append(inMat[p_col][j])
                if (tmp > j): tmp = j

        # Evaluate ending pressures
        if (len(ep) > (time_delay)): end_p = np.average(ep[(time_delay):])
        else: end_p = np.average(ep[(len(ep)):])

        # Remove on-deck ending
        outMat = inMat[:tmp]

        # Store ending on-deck pressure
        report_ctd.report_pressure_details(stacast, log_file, start_p, end_p)

    return outMat

def _roll_filter(df, pressure_column="CTDPRS", direction="down"):
    #fix/remove try/except once serialization is fixed
    try:
        if direction == 'down':
            monotonic_sequence = df[pressure_column].expanding().max()
        elif direction == 'up':
            monotonic_sequence = df[pressure_column].expanding().min()
        else:
            raise ValueError("direction must be one of (up, down)")
    except KeyError:
        pressure_column = 'CTDPRS'
        if direction == 'down':
            monotonic_sequence = df[pressure_column].expanding().max()
        elif direction == 'up':
            monotonic_sequence = df[pressure_column].expanding().min()
        else:
            raise ValueError("direction must be one of (up, down)")

    return df[df[pressure_column] == monotonic_sequence]


def roll_filter(df, p_col='CTDPRS', up='down', frames_per_sec=24, search_time=15, start=0):
    """roll_filter function

    Function takes full NUMPY ndarray with predefined dtype array
    and subsample arguments to return a roll filtered ndarray.

    
    Jackson Notes: calculate sampling frequency 
        Two types of filters: differential filter, alias filt
        Get index of second diff function and do discrete analysis

    Args:
        param1 (str): stacast, station cast info
        param2 (ndarray): inMat, numpy ndarray with dtype array
        param3 (str): up, direction to filter cast (up vs down)
        param4 (int): frames_per_sec, subsample selection rate
        param5 (int): seach_time, search time past pressure inversion

    Returns:
        Narray: The return value ndarray of data with ship roll removed
    """
    #When the "pressure sequence" code is fixed, uncomment and use this instead
    #start = kwargs.get("start", 0)
    if df is None:
        print("Roll filter function: No input data.")
        return
    
    end = df[p_col].idxmax()
    full_matrix = df
    tmp_df = df[start:end]
    tmp_df = _roll_filter(tmp_df)

    return tmp_df

#    remove = []
#    frequency = 24 # Hz of package
#
#    if (frames_per_sec > 0) & (frames_per_sec <= 24):
#        sample = int(frequency/frames_per_sec) # establish subsample rate to time ratio
#    else: sample = frequency
#
#    # Adjusted search time with subsample rate
#    search_time = int(sample*frequency*int(search_time))
<<<<<<< HEAD
#
#    if inMat is None:
#        print("Roll filter function: No input data.")
#        return
#    else:
#        P = inMat[p_col]
#        dP = np.diff(P,1)
#
#        if up is 'down':
#            index_to_remove = np.where(dP < 0)[0] # Differential filter
#            subMat = np.delete(inMat, index_to_remove, axis=0)
#
#            P = subMat[p_col]
#            tmp = np.array([])
#            for i in range(0,len(P)-1):
#               if P[i] > P[i+1]:
=======

#    else:
#        P = df[p_col]
#        dP = P.diff()
#        
#        if up is 'down':
#            #index_to_remove = np.where(dP < 0)[0] # Differential filter Use DIff command
#            #subMat = np.delete(df, index_to_remove, axis=0)# use dataframe boolean
#            
#            P = P[(dP>0) | (dP.isna()==True)]#Remove pressure value increases and recover first element with or
#            P = P.reset_index(drop=True)
#            dP2 = P.diff()
#            P2 = P[(dP2<0)]# Questionable data points
#            indicies = P2.index
#
#            tmp = np.array([])
#            for i in range(0,len(P)-1):#Lose If Statement
#               if P[i] > P[i+1]:# Use another diff command to find indicies
>>>>>>> 4da3da8b
#                   deltaP = P[i+1] + abs(P[i] - P[i+1])
#                   # Remove aliasing
#                   k = np.where(P == min(P[i+1:i+search_time], key=lambda x:abs(x-deltaP)))[0]
#                   tmp = np.arange(i+1,k[0]+1,1)
#               remove = np.append(remove,tmp)
#               deltaP = 0
#        elif up is 'up':
#            index_to_remove = np.where(dP > 0)[0] # Differential filter
#            subMat = np.delete(inMat, index_to_remove, axis=0)
#
#            P = subMat[p_col]
#            tmp = np.array([])
#            for i in range(0,len(P)-1):
#               if P[i] < P[i+1]:
#                   deltaP = P[i+1] - abs(P[i] - P[i+1])
#                   # Remove aliasing
#                   k = np.where(P == min(P[i+1:i+search_time], key=lambda x:abs(x-deltaP)))[0]
#                   tmp = np.arange(i+1,k[0]+1,1)
#               remove = np.append(remove,tmp)
#               deltaP = 0
#
#        subMat = np.delete(subMat,remove,axis=0)
#
#    return subMat

def pressure_sequence(df, p_col='CTDPRS', intP=2.0, startT=-1.0, startP=0.0, up='down', sample_rate=12, search_time=15):
    """pressure_sequence function

    Function takes a dataframe and several arguments to return a pressure 
    sequenced data ndarray.

    Pressure sequencing includes rollfilter.

    Necessary inputs are input Matrix (inMat) and pressure interval (intP).
    The other inputs have default settings. The program will figure out
    specifics for those settings if left blank.
    Start time (startT), start pressure (startP) and up are mutually exclusive.
    If sensors are not not fully functional when ctd starts down cast
    analyst can select a later start time or start pressure but not both.
    There is no interpolation to the surface for other sensor values.
    'up' indicates direction for pressure sequence. If up is set startT and startP
    are void.

    Args:
        param1 (Dataframe: Dataframe containing measurement data
        param2 (str): p_col, pressure column name
        param3 (float): starting pressure interval
        param5 (float): start time (startT) for pressure sequence
        param6 (float): start pressure (startP) for pressure sequence
        param7 (str): pressure sequence direction (down/up)
        param8 (int): sample_rate, sub sample rate for roll_filter. Cleans & speeds processing.
        param9 (int): search_time, truncate search index for the aliasing part of ship roll.
        param10 (ndarray): inMat, input data ndarray

    Returns:
        Narray: The return value is a matrix of pressure sequenced data

    todo: deep data bin interpolation to manage empty slices
    """
    # change to take dataframe with the following properties
    # * in water data only (no need to find cast start/end)
    # * The full down and up time series (not already split since this method will do it)
    # New "algorithm" (TODO spell this right)
    # * if direction is "down", use the input as is
    # * if direction is "up", invert the row order of the input dataframe
    # Use the "roll filter" method to get only the rows to be binned
    # * the roll filter will treat the "up" part of the cast as a giant roll to be filtered out
    # * the reversed dataframe will ensure we get the "up" or "down" part of the cast
    # * there is no need to reverse the dataframe again as the pressure binning process will remove any "order" information (it doesn't care about the order)
    # That's basically all I (barna) have so far TODO Binning, etc...
    # pandas.cut() to do binning

    #lenP, prvPrs not used
    # Passed Time-Series, Create Pressure Series

    start = 0

    # Roll Filter
    roll_filter_matrix = roll_filter(df, p_col, up, sample_rate, search_time, start=start)

    df_roll_surface = fill_surface_data(roll_filter_matrix, bin_size=2)
    #bin_size should be moved into config
    binned_df = binning_df(df_roll_surface, bin_size=2)
    binned_df = binned_df.reset_index(drop=True)
    return binned_df
### Once serialization has been fixed, fix try/except to compact code

def binning_df(df, **kwargs):
    '''Bins records according to bin_size, then finds the mean of each bin and returns a df.
    '''
    bin_size = kwargs.get("bin_size", 2)
    try:
        labels_in = [x for x in range(0,int(np.ceil(df['CTDPRS_DBAR'].max())),2)]
        df['bins'] = pd.cut(df['CTDPRS_DBAR'], range(0,int(np.ceil(df['CTDPRS_DBAR'].max()))+bin_size,bin_size), right=False, include_lowest=True, labels=labels_in)
        df['CTDPRS_DBAR'] = df['bins'].astype('float64')
        df_out = df.groupby('bins').mean()
        return df_out
    except KeyError:
        labels_in = [x for x in range(0,int(np.ceil(df['CTDPRS'].max())),2)]
        df['bins'] = pd.cut(df['CTDPRS'], range(0,int(np.ceil(df['CTDPRS'].max()))+bin_size,bin_size), right=False, include_lowest=True, labels=labels_in)
        df['CTDPRS'] = df['bins'].astype('float64')
        df_out = df.groupby('bins').mean()
        return df_out

def fill_surface_data(df, **kwargs):
    '''Copy first scan from top of cast, and propgate up to surface
    '''
    surface_values = []
    bin_size = kwargs.get("bin_size", 2)
    try:
        for x in range(1, int(np.floor(df.iloc[0]['CTDPRS_DBAR'])), bin_size):
            surface_values.append(x)
        df_surface = pd.DataFrame({'CTDPRS_DBAR': surface_values})
        df_merged = pd.merge(df_surface, df, on='CTDPRS_DBAR', how='outer')
    except KeyError:
        for x in range(1, int(np.floor(df.iloc[0]['CTDPRS'])), bin_size):
            surface_values.append(x)
        df_surface = pd.DataFrame({'CTDPRS': surface_values})
        df_merged = pd.merge(df_surface, df, on='CTDPRS', how='outer')

    return df_merged.fillna(method='bfill')

def load_reft_data(reft_file,index_name = 'index_memory'):
    """ Loads reft_file to dataframe and reindexes to match bottle data dataframe"""
    
    reft_data = pd.read_csv(reft_file)
    reft_data.set_index(index_name)
    
    return reft_data

def load_btl_data(btl_file):
    
    """ex. '/Users/k3jackson/p06e/data/bottle/00201_btl_mean.csv'"""
    
    btl_data = dataToNDarray(btl_file,float,True,',',0) 

    btl_data = pd.DataFrame.from_records(btl_data)
    
    return btl_data


def calibrate_temperature(df,order,reft_data,calib_param,sensor,xRange=None,
                          t_col_1 = 'CTDTMP1', t_col_2 = 'CTDTMP2', reft_col = 'T90',
                          p_col = 'CTDPRS'):
    
    d_1 = 'd_t1' #Difference between ref and prim sensor
    d_2 = 'd_t2' #Difference between ref and second sensor
    d_12 = 'd_t1_t2' #Difference between prim and sec sensor
    
    # Calculate absolute differences between sensors and reference thermom
    
    df['d_t1'] = reft_data[reft_col] - df[t_col_1]
    #df['d_t1'] = df['d_t1'].abs()
    df['d_t2'] = reft_data[reft_col] - df[t_col_2]
    #df['d_t2'] = df['d_t2'].abs()
    df['d_t1_t2'] = df[t_col_1] - df[t_col_2]
    #df['d_t1_t2'] = df['d_t1_t2'].abs()
    
    #split dataframes by pressure ranges
    
    #Greater than 2000 dBar
    lower_lim = 2000
    upper_lim = df[p_col].max()
    threshold = 0.002
    
    df_deep_good = quality_check(df,d_1,d_2,d_12,lower_lim,upper_lim,threshold)
    df_deep_ques = quality_check(df,d_1,d_2,d_12,lower_lim,upper_lim,threshold,find='quest')
    
    #Between 2000 and 1000
    lower_lim = 1000
    upper_lim = 2000
    threshold = 0.005
    
    df_lmid_good = quality_check(df,d_1,d_2,d_12,lower_lim,upper_lim,threshold)
    df_lmid_ques = quality_check(df,d_1,d_2,d_12,lower_lim,upper_lim,threshold,find='quest')
    
    #Between 1000 and 500
    lower_lim = 500
    upper_lim = 1000
    threshold = 0.010
    
    df_umid_good = quality_check(df,d_1,d_2,d_12,lower_lim,upper_lim,threshold)
    df_umid_ques = quality_check(df,d_1,d_2,d_12,lower_lim,upper_lim,threshold,find='quest')
    
    #Less than 500
    lower_lim = df[p_col].min()
    upper_lim = 500
    threshold = 0.020

    df_shal_good = quality_check(df,d_1,d_2,d_12,lower_lim,upper_lim,threshold)
    df_shal_ques = quality_check(df,d_1,d_2,d_12,lower_lim,upper_lim,threshold,find='quest')
    
    #concat dataframes into two main dfs
    df_good = pd.concat([df_deep_good,df_lmid_good,df_umid_good,df_shal_good])
    df_ques = pd.concat([df_deep_ques,df_lmid_ques,df_umid_ques,df_shal_ques])
    
    x0 = int(xRange.split(":")[0])
    x1 = int(xRange.split(":")[1])
    
    #report questionable data to a csv file
    
    #constrain dataframes to within limits of xRange
    
    if xRange != None:
        x0 = int(xRange.split(":")[0])
        x1 = int(xRange.split(":")[1])
        
        df_good_cons = df_good[(df_good[p_col] >= x0) & (df_good[p_col] <= x1)]
     
        #Add here is planning on using for other calibrate code
#    else: 
#        if order == 1:
#            
#            x0 = 
#            x1 = 
#        
#        elif:
#            
#            x0 = 
#            x1 = 
#            
    else:
        print('Invalid xRange')
    
    # Determine fitting ranges
    
    fit = np.arange(x0,x1,(x1-x0)/50)
    
    cf1 = np.polyfit(df_good_cons[p_col], df_good_cons[d_1], order)
    cf2 = np.polyfit(df_good_cons[p_col], df_good_cons[d_2], order)
    
   
    sensor = '_t'+str(sensor)
    coef1 = np.zeros(shape=5)
    coef2 = np.zeros(shape=5)
    
    if order is 0:
        coef1[4] = cf1[0]
        
        coef2[4] = cf2[0]
        
    elif (order is 1) and (calib_param == 'P'):
        coef1[1] = cf1[0]
        coef1[4] = cf1[1]
        
        coef2[1] = cf2[0]
        coef2[4] = cf2[1]
        
    elif (order is 2) and (calib_param == 'P'):
        coef1[0] = cf1[0]
        coef1[1] = cf1[1]
        coef1[4] = cf1[2]
        
        coef2[0] = cf2[0]
        coef2[1] = cf2[1]
        coef2[4] = cf2[2]
    elif (order is 1) and (calib_param == 'T'):
        coef1[3] = cf1[0]
        coef1[4] = cf1[1]
        
        coef2[3] = cf2[0]
        coef2[4] = cf2[1]
    elif (order is 2) and (calib_param == 'T'):
        coef1[2] = cf1[0]
        coef1[3] = cf1[1]
        coef1[4] = cf1[2]
    
        coef2[2] = cf2[0]
        coef2[3] = cf2[1]
        coef2[4] = cf2[2]
        
#    Y = fit_ctd.conductivity_polyfit(coef, fit, fit, np.full(len(fit), 0.0))
#
#
#    fitfile = str('fitting'+sensor+'.' + FILE_EXT)
#    fitfilePath = os.path.join(log_directory, fitfile)
#    report_ctd.report_polyfit(coef, file_base_arr, fitfilePath)
        
    return df
    
def quality_check(df,d_1,d_2,d_12,lower_lim,upper_lim,threshold,find='good',col_name = 'CTDPRS'):
    
    #Choose Data range to compare with
    df_range = df[(df[col_name] > lower_lim) & (df[col_name] <= upper_lim)]
    
    
    if find == 'good':
    # Find data values for each sensor that are below the threshold (good)
        df_range_comp_1 = df_range[df_range[d_1].abs() < threshold]
        df_range_comp_2 = df_range[df_range[d_2].abs() < threshold]
        df_range_comp_3 = df_range[df_range[d_12].abs() < threshold]
    
    elif find == 'quest':
    # Find data values for each sensor that are above the threshold (questionable)
        df_range_comp_1 = df_range[df_range[d_1].abs() > threshold]
        df_range_comp_2 = df_range[df_range[d_2].abs() > threshold]
        df_range_comp_3 = df_range[df_range[d_12].abs() > threshold]
   
    else:
        print('Find argument not valid, please enter "good" or "quest" to find good or questionable values')
    
    #concatenate dataframe to merge all values together
    df_concat = pd.concat([df_range_comp_1,df_range_comp_2,df_range_comp_3])
        
    # Remove duplicate values
    df_concat = df_concat.drop_duplicates(subset=[col_name],keep='first')
    
    return df_concat
    

    #Combine these three into a dataframe and write out to a csv 
    #Sort by sta/cast, bottle number, rev. press
    
    
###End try/except fix

### OLD UNUSED
# def treat_surface_data(p_col,sample_rate,inMat):
#     """treat surface data function
#
#     Function takes full NUMPY ndarray with predefined dtype array
#     and several arguments to treat missing sirface bin data. It
#     basically takes the first valid data row and repeats that row
#     with the sample rate defined used in roll filter and constructs
#     an interval based on a normal surface decent rate back to the surface.
#
#     implement the following as fail safe surface treatment,
#     Args:
#         param1 (str): p_col,
#         param1 (int): sample_rate,
#         param2 (int):
#         param3 (array):
#         param4 (ndarray):
#
#     Returns:
#         Narray: The return value is a matrix of pressure sequenced data
#     """
#
#     fl = 24
#     fps = fl / sample_rate # Number of frames per second
#     dr = 2 # dbar/sec
#     fpdb = fps / dr # Frames per dbar
#     start_pressure = inMat[p_col][0] # Start p
#     fn = math.ceil(start_pressure * fpdb)
#     dp = start_pressure / fn  # Delta pressure
#
#     surface_vals = np.empty(shape=(fn,), dtype=inMat.dtype)
#
#     for i in range(0,fn):
#         surface_vals[i] = inMat[0]
#         surface_vals[p_col][i] = surface_vals[p_col][i] - (start_pressure - i*dp)
#
#     inMat = np.concatenate((surface_vals, inMat), axis=0)
#     return inMat<|MERGE_RESOLUTION|>--- conflicted
+++ resolved
@@ -596,24 +596,7 @@
 #
 #    # Adjusted search time with subsample rate
 #    search_time = int(sample*frequency*int(search_time))
-<<<<<<< HEAD
-#
-#    if inMat is None:
-#        print("Roll filter function: No input data.")
-#        return
-#    else:
-#        P = inMat[p_col]
-#        dP = np.diff(P,1)
-#
-#        if up is 'down':
-#            index_to_remove = np.where(dP < 0)[0] # Differential filter
-#            subMat = np.delete(inMat, index_to_remove, axis=0)
-#
-#            P = subMat[p_col]
-#            tmp = np.array([])
-#            for i in range(0,len(P)-1):
-#               if P[i] > P[i+1]:
-=======
+
 
 #    else:
 #        P = df[p_col]
@@ -632,7 +615,7 @@
 #            tmp = np.array([])
 #            for i in range(0,len(P)-1):#Lose If Statement
 #               if P[i] > P[i+1]:# Use another diff command to find indicies
->>>>>>> 4da3da8b
+
 #                   deltaP = P[i+1] + abs(P[i] - P[i+1])
 #                   # Remove aliasing
 #                   k = np.where(P == min(P[i+1:i+search_time], key=lambda x:abs(x-deltaP)))[0]
